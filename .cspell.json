{
	"$schema": "./node_modules/@cspell/cspell-types/cspell.schema.json",
	"version": "0.2",
	"language": "en-US",
	"noConfigSearch": true,
	"flagWords": [
		"TODO"
	],
	"ignorePaths": [
		"**/node_modules/**",
		"**/vscode-extension/**",
		"**/.git/**",
		"**/.pnpm-lock.json",
		".vscode",
		"megalinter",
		"package-lock.json",
		"report",
		"**/.gitignore",
		".vscodeignore",
		".gitattributes",
		"**/.devcontainer/**",
		"**/.github/workflows/**",
		"*.lock",
		"*.log",
		".cspell.json",
		".cspell-dictionary.txt",
		"**/.mega-linter.yml",
		"*megalinter_file_names_cspell.txt"
	],
	"words": [
<<<<<<< HEAD
		"Entra",
=======
		"CAIRA",
>>>>>>> ee407e41
		"megalinter",
		"oxsecurity",
		"Ritchie"
	],
	"dictionaryDefinitions": [
		{
			"name": "cspell-dictionary",
			"path": ".cspell-dictionary.txt",
			"addWords": false
		}
	],
	"dictionaries": [
		"en_US",
		"!en-GB",
		"!en_GB",
		"companies",
		"softwareTerms",
		"misc",
		"typescript",
		"node",
		"php",
		"go",
		"python",
		"powershell",
		"html",
		"css",
		"cpp",
		"csharp",
		"latex",
		"bash",
		"filetypes",
		"npm",
		"cspell-dictionary"
	],
	"caseSensitive": false,
	"useGitignore": true,
	"ignoreRegExpList": [
		"/^\\s*```[\\s\\S]*?^\\s*```/gm"
	]
}<|MERGE_RESOLUTION|>--- conflicted
+++ resolved
@@ -28,11 +28,8 @@
 		"*megalinter_file_names_cspell.txt"
 	],
 	"words": [
-<<<<<<< HEAD
 		"Entra",
-=======
 		"CAIRA",
->>>>>>> ee407e41
 		"megalinter",
 		"oxsecurity",
 		"Ritchie"
