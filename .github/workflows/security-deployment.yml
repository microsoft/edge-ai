--- conflicted
+++ resolved
@@ -53,17 +53,6 @@
     runs-on: ubuntu-latest
     timeout-minutes: 10
     steps:
-<<<<<<< HEAD
-      - name: Harden Runner
-        uses: step-security/harden-runner@0634a2670c59f64b4a01f0f96f84700a4088b9f0 # v2.12.0
-        with:
-          egress-policy: audit
-          allowed-endpoints: >
-            github.com:443
-            api.github.com:443
-            objects.githubusercontent.com:443
-=======
->>>>>>> 2d6500b8
 
       - name: Checkout repository
         uses: actions/checkout@11bd71901bbe5b1630ceea73d27597364c9af683 # v4.2.2
@@ -82,20 +71,6 @@
     needs: security-hardening
     timeout-minutes: 15
     steps:
-<<<<<<< HEAD
-      - name: Harden Runner
-        uses: step-security/harden-runner@0634a2670c59f64b4a01f0f96f84700a4088b9f0 # v2.12.0
-        with:
-          egress-policy: audit
-          allowed-endpoints: >
-            github.com:443
-            api.github.com:443
-            objects.githubusercontent.com:443
-            pypi.org:443
-            files.pythonhosted.org:443
-
-=======
->>>>>>> 2d6500b8
       - name: Checkout repository
         uses: actions/checkout@11bd71901bbe5b1630ceea73d27597364c9af683 # v4.2.2
         with:
@@ -133,19 +108,6 @@
     needs: security-hardening
     timeout-minutes: 20
     steps:
-<<<<<<< HEAD
-      - name: Harden Runner
-        uses: step-security/harden-runner@0634a2670c59f64b4a01f0f96f84700a4088b9f0 # v2.12.0
-        with:
-          egress-policy: audit
-          allowed-endpoints: >
-            github.com:443
-            api.github.com:443
-            oss-fuzz-build-logs.storage.googleapis.com:443
-            www.bestpractices.dev:443
-
-=======
->>>>>>> 2d6500b8
       - name: Checkout repository
         uses: actions/checkout@11bd71901bbe5b1630ceea73d27597364c9af683 # v4.2.2
         with:
@@ -172,36 +134,6 @@
         with:
           sarif_file: scorecard-results.sarif
 
-<<<<<<< HEAD
-  # Network egress monitoring for build security validation
-  egress-monitoring:
-    name: Network Egress Monitoring
-    runs-on: ubuntu-latest
-    needs: security-hardening
-    timeout-minutes: 15
-    steps:
-      - name: Harden Runner
-        uses: step-security/harden-runner@0634a2670c59f64b4a01f0f96f84700a4088b9f0 # v2.12.0
-        with:
-          egress-policy: block
-          allowed-endpoints: ${{ inputs.allowed-endpoints }}
-
-      - name: Checkout repository
-        uses: actions/checkout@11bd71901bbe5b1630ceea73d27597364c9af683 # v4.2.2
-
-      - name: Test network egress controls
-        run: |
-          echo "Testing network egress controls for deployment security..."
-          echo "Allowed endpoints: ${{ inputs.allowed-endpoints }}"
-
-          # Test that we can reach allowed endpoints
-          echo "Testing connectivity to allowed endpoints..."
-          curl -s --max-time 5 https://github.com || echo "GitHub connection failed"
-
-          echo "Network egress monitoring completed successfully"
-
-=======
->>>>>>> 2d6500b8
   # AIO version checking for deployment readiness
   aio-version-check:
     name: AIO Version Validation
@@ -209,20 +141,6 @@
     needs: security-hardening
     timeout-minutes: 15
     steps:
-<<<<<<< HEAD
-      - name: Harden Runner
-        uses: step-security/harden-runner@0634a2670c59f64b4a01f0f96f84700a4088b9f0 # v2.12.0
-        with:
-          egress-policy: audit
-          allowed-endpoints: >
-            github.com:443
-            api.github.com:443
-            objects.githubusercontent.com:443
-            pypi.org:443
-            files.pythonhosted.org:443
-
-=======
->>>>>>> 2d6500b8
       - name: Checkout repository
         uses: actions/checkout@11bd71901bbe5b1630ceea73d27597364c9af683 # v4.2.2
 
@@ -259,17 +177,6 @@
     if: always()
     timeout-minutes: 10
     steps:
-<<<<<<< HEAD
-      - name: Harden Runner
-        uses: step-security/harden-runner@0634a2670c59f64b4a01f0f96f84700a4088b9f0 # v2.12.0
-        with:
-          egress-policy: audit
-          allowed-endpoints: >
-            github.com:443
-            api.github.com:443
-
-=======
->>>>>>> 2d6500b8
       - name: Download all security artifacts
         uses: actions/download-artifact@fa0a91b85d4f404e444e00e005971372dc801d16 # v4.1.8
         with:
